--- conflicted
+++ resolved
@@ -88,32 +88,17 @@
 // }
 
 #[test]
-fn test_timestamp_unix_timestamp_nano() {
+fn test_timestamp_micros() {
     let now = DateTime::utc();
     let timestamp = now.unix_timestamp_nano();
     let new_time = DateTime::from_timestamp_nano(timestamp);
     assert_eq!(now, new_time);
 }
 
-#[test]
-fn test_timestamp_unix_timestamp_nano2() {
-    let now = DateTime::from_str("1960-11-15 15:37:33.595407Z").unwrap();
-    let timestamp = now.unix_timestamp_nano();
-    let new_time = DateTime::from_timestamp_nano(timestamp);
-    assert_eq!(now, new_time);
-}
 
 #[test]
 fn test_unix_timestamp_micros() {
     let now = DateTime::from_str("2023-11-15 15:37:33.595407Z").unwrap();
-    let timestamp = now.unix_timestamp_micros();
-    let new_time = DateTime::from_timestamp_micros(timestamp);
-    assert_eq!(now, new_time);
-}
-
-#[test]
-fn test_unix_timestamp_micros2() {
-    let now = DateTime::from_str("1960-11-15 15:37:33.595407Z").unwrap();
     let timestamp = now.unix_timestamp_micros();
     let new_time = DateTime::from_timestamp_micros(timestamp);
     assert_eq!(now, new_time);
@@ -300,6 +285,7 @@
     assert_eq!(date_offset.to_string(), "2022-12-12T00:00:00-09:00");
 }
 
+
 #[test]
 fn test_set_offset_sub() {
     let mut date = DateTime::from_str("2022-12-12 09:00:00Z").unwrap();
@@ -400,37 +386,27 @@
 
 #[test]
 fn test_parse_format10() {
-<<<<<<< HEAD
     let date = DateTime::parse(
         "YYYY-MM-DD hh:mm:ss.000000000Z",
         "2022-12-13 11:12:14.123456789Z",
     )
     .unwrap();
-=======
-    let date =
-        DateTime::parse("YYYY-MM-DD hh:mm:ss.000000000Z", "2022-12-13 11:12:14.123456789Z").unwrap();
->>>>>>> ebb98d52
     println!("{}", date);
     assert_eq!(date.to_string(), "2022-12-13T11:12:14.123456789Z");
 }
 
 #[test]
 fn test_parse_format11() {
-<<<<<<< HEAD
     let date = DateTime::parse(
         "YYYY-MM-DD hh:mm:ss.000000000+00:00",
         "2022-12-13 11:12:14.123456789+06:00",
     )
     .unwrap();
-=======
-    let date = DateTime::parse("YYYY-MM-DD hh:mm:ss.000000000+00:00", "2022-12-13 11:12:14.123456789+06:00").unwrap();
->>>>>>> ebb98d52
     println!("{}", date);
     assert_eq!(date.to_string(), "2022-12-13T11:12:14.123456789+06:00");
 }
 
 #[test]
-<<<<<<< HEAD
 fn test_parse_format_year_fail() {
     let date = DateTime::parse(
         "YYYY-MM-DD hh:mm:ss.000000000+00:00",
@@ -440,8 +416,6 @@
 }
 
 #[test]
-=======
->>>>>>> ebb98d52
 fn test_week() {
     let date = DateTime::from_str("2022-07-27 09:27:11.000000+08:00").unwrap();
     println!("{}", date);
