use std::cmp;
use std::fmt::{self, Display, Formatter};
use std::ops::{Add, Deref, Sub};
use std::str::FromStr;
use std::time::{Duration, SystemTime, UNIX_EPOCH};
use once_cell::sync::Lazy;
use serde::{Deserialize, Deserializer, Serialize, Serializer};
use crate::{Date, Time};
use crate::error::Error as Error;
use crate::sys::Timespec;

/// Obtain the offset of Utc time and Local time in seconds, using Lazy only once to improve performance
pub static GLOBAL_OFFSET: Lazy<i32> = Lazy::new(|| Timespec::now().local().tm_utcoff);

/// offset with utc 0.zone
pub fn offset_sec() -> i32 {
    GLOBAL_OFFSET.deref().clone()
}

/// Log timestamp type.
///
/// Parse using `FromStr` impl.
/// Format using the `Display` trait.
/// Convert timestamp into/from `SytemTime` to use.
/// Supports comparsion and sorting.
#[derive(Copy, Clone, Debug, Eq, PartialEq, Hash)]
pub struct DateTime {
    /// 0...999999
    pub micro: u32,
    /// 0...59
    pub sec: u8,
    /// 0...59
    pub min: u8,
    /// 0...23
    pub hour: u8,
    /// 1...31
    pub day: u8,
    /// 1...12
    pub mon: u8,
    /// 1970...9999
    pub year: u16,
}

impl DateTime {
    ///utc time
    pub fn utc() -> Self {
        Self::from(SystemTime::now())
    }
    ///local zone time
    pub fn now() -> Self {
        let offset = GLOBAL_OFFSET.deref().clone();
        if offset > 0 {
            Self::from(SystemTime::now() + Duration::from_secs(offset as u64))
        } else {
            Self::from(SystemTime::now() - Duration::from_secs(offset as u64))
        }
    }

    /// set offset
    pub fn set_offset(self, offset_sec: i32) -> DateTime {
        let time: SystemTime = self.into();
        if offset_sec > 0 {
            Self::from(time + Duration::from_secs(offset_sec as u64))
        } else {
            Self::from(time - Duration::from_secs(offset_sec as u64))
        }
    }

    pub fn add(self, d: Duration) -> Self {
        let systime = SystemTime::from(self) + d;
        Self::from(systime)
    }

    pub fn sub(self, d: Duration) -> Self {
        let systime = SystemTime::from(self) - d;
        Self::from(systime)
    }

    /// is self before on other?
    pub fn before(&self, other: &DateTime) -> bool {
        self < other
    }

    /// is self after on other?
    pub fn after(&self, other: &DateTime) -> bool {
        self > other
    }

    /// unix_timestamp sec
    pub fn unix_timestamp(self) -> i64 {
        let s = SystemTime::from(self)
            .duration_since(UNIX_EPOCH)
            .expect("all times should be after the epoch");
        return s.as_secs() as i64;
    }

    ///unix_timestamp millis
    pub fn unix_timestamp_millis(self) -> i64 {
        let s = SystemTime::from(self)
            .duration_since(UNIX_EPOCH)
            .expect("all times should be after the epoch");
        return s.as_millis() as i64;
    }

    ///unix_timestamp nano
    pub fn unix_timestamp_nano(self) -> u128 {
        let s = SystemTime::from(self)
            .duration_since(UNIX_EPOCH)
            .expect("all times should be after the epoch");
        return s.as_nanos();
    }

    ///from timestamp sec
    pub fn from_timestamp(sec: i64) -> DateTime {
        let v = UNIX_EPOCH + Duration::from_secs(sec as u64);
        Self::from(v)
    }
    ///from timestamp sec
    pub fn from_timestamp_millis(ms: i64) -> DateTime {
        let v = UNIX_EPOCH + Duration::from_millis(ms as u64);
        Self::from(v)
    }
    ///from timestamp sec
    pub fn from_timestamp_nano(nano: u128) -> DateTime {
        let v = UNIX_EPOCH + Duration::from_nanos(nano as u64);
        Self::from(v)
    }
}

impl Add<Duration> for DateTime {
    type Output = DateTime;

    fn add(self, rhs: Duration) -> Self::Output {
        self.add(rhs)
    }
}

impl Sub<Duration> for DateTime {
    type Output = DateTime;

    fn sub(self, rhs: Duration) -> Self::Output {
        self.sub(rhs)
    }
}

impl Add<&Duration> for DateTime {
    type Output = DateTime;

    fn add(self, rhs: &Duration) -> Self::Output {
        self.add(rhs.clone())
    }
}

impl Sub<&Duration> for DateTime {
    type Output = DateTime;

    fn sub(self, rhs: &Duration) -> Self::Output {
        self.sub(rhs.clone())
    }
}

impl From<SystemTime> for DateTime {
    fn from(v: SystemTime) -> DateTime {
        let dur = v
            .duration_since(UNIX_EPOCH)
            .expect("all times should be after the epoch");
        let secs_since_epoch = dur.as_secs();

        if secs_since_epoch >= 253402300800 {
            // year 9999
            panic!("date must be before year 9999");
        }

        /* 2000-03-01 (mod 400 year, immediately after feb29 */
        const LEAPOCH: i64 = 11017;
        const DAYS_PER_400Y: i64 = 365 * 400 + 97;
        const DAYS_PER_100Y: i64 = 365 * 100 + 24;
        const DAYS_PER_4Y: i64 = 365 * 4 + 1;

        let days = (secs_since_epoch / 86400) as i64 - LEAPOCH;
        let secs_of_day = secs_since_epoch % 86400;

        let mut qc_cycles = days / DAYS_PER_400Y;
        let mut remdays = days % DAYS_PER_400Y;

        if remdays < 0 {
            remdays += DAYS_PER_400Y;
            qc_cycles -= 1;
        }

        let mut c_cycles = remdays / DAYS_PER_100Y;
        if c_cycles == 4 {
            c_cycles -= 1;
        }
        remdays -= c_cycles * DAYS_PER_100Y;

        let mut q_cycles = remdays / DAYS_PER_4Y;
        if q_cycles == 25 {
            q_cycles -= 1;
        }
        remdays -= q_cycles * DAYS_PER_4Y;

        let mut remyears = remdays / 365;
        if remyears == 4 {
            remyears -= 1;
        }
        remdays -= remyears * 365;

        let mut year = 2000 + remyears + 4 * q_cycles + 100 * c_cycles + 400 * qc_cycles;

        let months = [31, 30, 31, 30, 31, 31, 30, 31, 30, 31, 31, 29];
        let mut mon = 0;
        for mon_len in months.iter() {
            mon += 1;
            if remdays < *mon_len {
                break;
            }
            remdays -= *mon_len;
        }
        let mday = remdays + 1;
        let mon = if mon + 2 > 12 {
            year += 1;
            mon - 10
        } else {
            mon + 2
        };

        DateTime {
            micro: (dur - Duration::from_secs(dur.as_secs())).as_micros() as u32,
            sec: (secs_of_day % 60) as u8,
            min: ((secs_of_day % 3600) / 60) as u8,
            hour: (secs_of_day / 3600) as u8,
            day: mday as u8,
            mon: mon as u8,
            year: year as u16,
        }
    }
}

impl From<DateTime> for SystemTime {
    fn from(v: DateTime) -> SystemTime {
        let leap_years =
            ((v.year - 1) - 1968) / 4 - ((v.year - 1) - 1900) / 100 + ((v.year - 1) - 1600) / 400;
        let mut ydays = match v.mon {
            1 => 0,
            2 => 31,
            3 => 59,
            4 => 90,
            5 => 120,
            6 => 151,
            7 => 181,
            8 => 212,
            9 => 243,
            10 => 273,
            11 => 304,
            12 => 334,
            _ => unreachable!(),
        } + v.day as u64
            - 1;
        if is_leap_year(v.year) && v.mon > 2 {
            ydays += 1;
        }
        let days = (v.year as u64 - 1970) * 365 + leap_years as u64 + ydays;
        let sec = Duration::from_secs(
            v.sec as u64 + v.min as u64 * 60 + v.hour as u64 * 3600 + days * 86400,
        );
        if v.micro > 0 {
            UNIX_EPOCH
                + sec + Duration::from_micros(v.micro as u64)
        } else {
            UNIX_EPOCH
                + sec - Duration::from_micros(v.micro as u64)
        }
    }
}

impl FromStr for DateTime {
    type Err = Error;

    /// from RFC3339Nano = "0000-00-00 00:00:00.000000"
    fn from_str(s: &str) -> Result<DateTime, Error> {
        let bytes = s.as_bytes();
        let mut date = DateTime {
            micro: 0,
            sec: 0,
            min: 0,
            hour: 0,
            day: 0,
            mon: 0,
            year: 0,
        };
        if bytes.len() >= 10 {
            let d = Date::parse_bytes_partial(&bytes)?;
            date.year = d.year;
            date.mon = d.mon;
            date.day = d.day;

            let (t, offset) = Time::parse_bytes_partial(&bytes, 11)?;
            date.hour = t.hour;
            date.min = t.min;
            date.sec = t.sec;
            date.micro = t.micro;
            let start = 11 + offset;
            //+09:00
            let mut offset_sec = 0;
            if s.len() > start {
                let remin_str = &s[start..];
                let remin_bytes = remin_str.as_bytes();
                if remin_str.len() == 3 {
                    if remin_bytes[0] == b'+' {
                        offset_sec += ((remin_bytes[1] - b'0') as i32 * 10 + (remin_bytes[2] - b'0') as i32) * 3600;
                    } else if remin_bytes[0] == b'-' {
                        offset_sec -= ((remin_bytes[1] - b'0') as i32 * 10 + (remin_bytes[2] - b'0') as i32) * 3600;
                    }
                } else if remin_str.len() == 6 {
                    if remin_bytes[0] == b'+' {
                        //hour
                        offset_sec += ((remin_bytes[1] - b'0') as i32 * 10 + (remin_bytes[2] - b'0') as i32) * 3600;
                        //min
                        offset_sec += ((remin_bytes[4] - b'0') as i32 * 10 + (remin_bytes[5] - b'0') as i32) * 60;
                    } else if remin_bytes[0] == b'-' {
                        //hour
                        offset_sec -= ((remin_bytes[1] - b'0') as i32 * 10 + (remin_bytes[2] - b'0') as i32) * 3600;
                        //min
                        offset_sec -= ((remin_bytes[4] - b'0') as i32 * 10 + (remin_bytes[5] - b'0') as i32) * 60;
                    }
                }
            }
            if offset_sec > 0 {
                date = date.add(Duration::from_secs(offset_sec as u64));
            } else if offset_sec < 0 {
                date = date.sub(Duration::from_secs(offset_sec.abs() as u64));
            }
        }
        Ok(date)
    }
}

impl Display for DateTime {
    /// fmt RFC3339Micro = "2006-01-02T15:04:05.999999"
    fn fmt(&self, f: &mut Formatter) -> fmt::Result {
        let mut buf: [u8; 26] = *b"0000-00-00 00:00:00.000000";

        buf[0] = b'0' + (self.year / 1000) as u8;
        buf[1] = b'0' + (self.year / 100 % 10) as u8;
        buf[2] = b'0' + (self.year / 10 % 10) as u8;
        buf[3] = b'0' + (self.year % 10) as u8;

        buf[5] = b'0' + (self.mon / 10) as u8;
        buf[6] = b'0' + (self.mon % 10) as u8;

        buf[8] = b'0' + (self.day / 10) as u8;
        buf[9] = b'0' + (self.day % 10) as u8;

        buf[11] = b'0' + (self.hour / 10) as u8;
        buf[12] = b'0' + (self.hour % 10) as u8;
        buf[14] = b'0' + (self.min / 10) as u8;
        buf[15] = b'0' + (self.min % 10) as u8;
        buf[17] = b'0' + (self.sec / 10) as u8;
        buf[18] = b'0' + (self.sec % 10) as u8;

        buf[20] = b'0' + (self.micro / 100000 % 10) as u8;
        buf[21] = b'0' + (self.micro / 10000 % 10) as u8;
        buf[22] = b'0' + (self.micro / 1000 % 10) as u8;
        buf[23] = b'0' + (self.micro / 100 % 10) as u8;
        buf[24] = b'0' + (self.micro / 10 % 10) as u8;
        buf[25] = b'0' + (self.micro % 10) as u8;

        f.write_str(std::str::from_utf8(&buf[..]).unwrap())
    }
}

impl Ord for DateTime {
    fn cmp(&self, other: &DateTime) -> cmp::Ordering {
        SystemTime::from(*self).cmp(&SystemTime::from(*other))
    }
}

impl PartialOrd for DateTime {
    fn partial_cmp(&self, other: &DateTime) -> Option<cmp::Ordering> {
        Some(self.cmp(other))
    }
}

fn is_leap_year(y: u16) -> bool {
    y % 4 == 0 && (y % 100 != 0 || y % 400 == 0)
}


impl Serialize for DateTime {
    fn serialize<S>(&self, serializer: S) -> Result<S::Ok, S::Error> where S: Serializer {
        serializer.serialize_str(&self.to_string())
    }
}

impl<'de> Deserialize<'de> for DateTime {
    fn deserialize<D>(deserializer: D) -> Result<Self, D::Error> where D: Deserializer<'de> {
        use serde::de::Error;
        let s = String::deserialize(deserializer)?;
        DateTime::from_str(&s).map_err(|e| D::Error::custom(e))
    }
}

#[cfg(test)]
mod tests {
    use std::str::FromStr;
    use std::time::Duration;
    use crate::{Date, DateTime, Time};

    #[test]
    fn test_other_space() {
        let d = DateTime::from_str("1234_12_13_11_12_13.123456").unwrap();
        println!("{}", d);
        assert_eq!("1234-12-13 11:12:13.123456".to_string(), d.to_string());
    }

    #[test]
    fn test_date() {
        let d = DateTime::from_str("1234-12-13 11:12:13.123456").unwrap();
        println!("{}", d);
        assert_eq!("1234-12-13 11:12:13.123456".to_string(), d.to_string());
    }

    #[test]
    fn test_date_utc() {
        let d = DateTime::now();
        println!("{}", d);
    }

    #[test]
    fn test_date_utc_add() {
        let d = DateTime::now();
        let added = d + Duration::from_secs(1);
        println!("{},{}", d, added);
        assert_eq!(d.add(Duration::from_secs(1)), added);
    }

    #[test]
    fn test_offset() {
        let utc = DateTime::from_str("2022-12-12 12:12:12.000000").unwrap();
        assert_eq!(format!("{}", utc.set_offset(1)), "2022-12-12 12:12:13.000000");
    }

    #[test]
    fn test_timestamp() {
        let mut now = DateTime::utc();
        now.micro = 0;
        let timestamp = now.unix_timestamp();
        let new_time = DateTime::from_timestamp(timestamp);
        assert_eq!(now, new_time);
    }

    #[test]
    fn test_timestamp_millis() {
        let mut now = DateTime::utc();
        now.micro = 0;
        let timestamp = now.unix_timestamp_millis();
        let new_time = DateTime::from_timestamp_millis(timestamp);
        assert_eq!(now, new_time);
    }

    #[test]
    fn test_timestamp_nano() {
        let mut now = DateTime::utc();
        let timestamp = now.unix_timestamp_nano();
        let new_time = DateTime::from_timestamp_nano(timestamp);
        assert_eq!(now, new_time);
    }

    #[test]
    fn test_unix_timestamp() {
        let d = DateTime::now().unix_timestamp();
        println!("unix:{}", d);
        let d = DateTime::utc().unix_timestamp();
        println!("unix:{}", d);

        let d = DateTime::now().unix_timestamp_millis();
        println!("unix ms:{}", d);
        let d = DateTime::utc().unix_timestamp_millis();
        println!("unix ms:{}", d);

        let d = DateTime::now().unix_timestamp_nano();
        println!("unix nano:{}", d);
        let d = DateTime::utc().unix_timestamp_nano();
        println!("unix nano:{}", d);
    }

    #[test]
    fn test_offset_zone() {
        let utc = DateTime::from_str("2022-12-12 00:00:00-08:00").unwrap();
        println!("{}", utc);
    }

    #[test]
<<<<<<< HEAD
    fn test_befor_after() {
        let date1 = DateTime::from_str("2022-12-12 00:00:00").unwrap();
        let date2 = DateTime::from_str("2022-12-12 01:00:00").unwrap();
        assert_eq!(date2.after(&date1), true);
        assert_eq!(date1.before(&date2), true);
=======
    fn test_into() {
        let utc = DateTime::from_str("2022-12-12 00:00:00+08:00").unwrap();
        let date: Date = utc.into();
        let time: Time = utc.into();
        println!("{},{}", date, time);
        assert_eq!("2022-12-12", date.to_string());
        assert_eq!("08:00:00.000000", time.to_string());
>>>>>>> 2099ebbc
    }
}<|MERGE_RESOLUTION|>--- conflicted
+++ resolved
@@ -492,13 +492,6 @@
     }
 
     #[test]
-<<<<<<< HEAD
-    fn test_befor_after() {
-        let date1 = DateTime::from_str("2022-12-12 00:00:00").unwrap();
-        let date2 = DateTime::from_str("2022-12-12 01:00:00").unwrap();
-        assert_eq!(date2.after(&date1), true);
-        assert_eq!(date1.before(&date2), true);
-=======
     fn test_into() {
         let utc = DateTime::from_str("2022-12-12 00:00:00+08:00").unwrap();
         let date: Date = utc.into();
@@ -506,6 +499,13 @@
         println!("{},{}", date, time);
         assert_eq!("2022-12-12", date.to_string());
         assert_eq!("08:00:00.000000", time.to_string());
->>>>>>> 2099ebbc
+    }
+
+    #[test]
+    fn test_befor_after() {
+        let date1 = DateTime::from_str("2022-12-12 00:00:00").unwrap();
+        let date2 = DateTime::from_str("2022-12-12 01:00:00").unwrap();
+        assert_eq!(date2.after(&date1), true);
+        assert_eq!(date1.before(&date2), true);
     }
 }