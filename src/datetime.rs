--- conflicted
+++ resolved
@@ -212,10 +212,7 @@
     pub fn parse(format: &str, arg: &str) -> Result<DateTime, Error> {
         let mut len = 19;
         //this is RFC3339 datetime buffer
-<<<<<<< HEAD
         let bytes = arg.as_bytes();
-=======
->>>>>>> ebb98d52
         let mut buf: [u8; 35] = *b"0000-00-00T00:00:00.000000000+00:00";
         if let Some(year) = format.find("YYYY") {
             for mut index in 0..4 {
@@ -256,14 +253,19 @@
         let mut find_nano = false;
         //parse '.000000000'
         if let Some(nano) = format.find(".000000000") {
-<<<<<<< HEAD
             for mut index in 0..10 {
                 buf[19 + index] = bytes[nano + index];
-=======
+                index += 1;
+            }
+            len += 10;
+            find_nano = true;
+        }
+        let mut find_nano = false;
+        //parse '.000000000'
+        if let Some(nano) = format.find(".000000000") {
             let mut index = 19;
             for x in arg[nano..(nano + 10)].bytes() {
                 buf[index] = x;
->>>>>>> ebb98d52
                 index += 1;
             }
             len += 10;
@@ -290,12 +292,7 @@
             len += 6;
         }
         let str = std::str::from_utf8(&buf[..len]).unwrap_or_default();
-<<<<<<< HEAD
         DateTime::from_str(str)
-=======
-        let inner = DateTime::from_str(str)?;
-        Ok(inner)
->>>>>>> ebb98d52
     }
 
     /// get week_day
